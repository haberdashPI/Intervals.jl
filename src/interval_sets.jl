
###### Set-related Helpers #####
"""
    IntervalSet{T<:AbstractInterval} <: AbstractSet{T}

<<<<<<< HEAD
"""
    IntervalSet(x::AbstractVector{<:AbstractInterval})

Interpret an array of intervals as a set of points: the union of all points in the
intervals. Set operations over them will return an IntervalSet containing the
fewest number of intervals that can be used to represent the resulting point set. 
Unbounded intervals are not supported.

see also: https://en.wikipedia.org/wiki/Interval_arithmetic#Interval_operators

## Examples

```jldoctest
julia> Array(union(IntervalSet([1..5]), IntervalSet[3..8]))
1-element Vector{Interval{Int64, Closed, Closed}}:
 Interval{Int64, Closed, Closed}(1, 8)

julia> Array(intersect(IntervalSet([1..5]), IntervalSet([3..8])))
1-element Vector{Interval{Int64, Closed, Closed}}:
 Interval{Int64, Closed, Closed}(3, 5)
 
julia> Array(symdiff(IntervalSet([1..5]), IntervalSet([3..8])))
2-element Vector{Interval{Int64}}:
 Interval{Int64, Closed, Open}(1, 3)
 Interval{Int64, Open, Closed}(5, 8)

julia> Array(union(IntervalSet([1..2, 2..5]), IntervalSet([6..7])))
2-element Vector{Interval{Int64, Closed, Closed}}:
 Interval{Int64, Closed, Closed}(1, 5)
 Interval{Int64, Closed, Closed}(6, 7)

julia> Array(union(IntervalSet([1..5, 8..10]), IntervalSet([4..9, 12..14])))
2-element Vector{Interval{Int64, Closed, Closed}}:
 Interval{Int64, Closed, Closed}(1, 10)
 Interval{Int64, Closed, Closed}(12, 14)

julia> Array(intersect(IntervalSet([1..5, 8..10]), IntervalSet([4..9, 12..14])))
2-element Vector{Interval{Int64, Closed, Closed}}:
 Interval{Int64, Closed, Closed}(4, 5)
 Interval{Int64, Closed, Closed}(8, 9)

julia> Array(setdiff(IntervalSet([1..5, 8..10]), IntervalSet([4..9, 12..14])))
2-element Vector{Interval{Int64}}:
 Interval{Int64, Closed, Open}(1, 4)
 Interval{Int64, Open, Closed}(9, 10)
```
"""
struct IntervalSet{T<:AbstractInterval}
    items::Vector{<:AbstractInterval}
=======
A set type for performing multi-interval specific operations.
https://en.wikipedia.org/wiki/Interval_arithmetic#Interval_operators
"""
struct IntervalSet{T<:AbstractInterval} <: AbstractSet{T}
    # TODO: Use Dict internally once union!(Vector{AbstractInterval}) is fully deprecated
    items::Vector{T}
>>>>>>> e122bfea
end

IntervalSet(v::AbstractVector) = IntervalSet{eltype(v)}(v)
IntervalSet(interval::T) where T <: AbstractInterval = IntervalSet{T}([interval])
IntervalSet(interval::IntervalSet) = interval
IntervalSet(itr) = IntervalSet{eltype(itr)}(collect(itr))
IntervalSet() = IntervalSet{AbstractInterval}(AbstractInterval[])

Base.copy(intervals::IntervalSet{T}) where T = IntervalSet{T}(copy(intervals.items))
Base.length(intervals::IntervalSet) = length(intervals.items)
Base.iterate(intervals::IntervalSet, args...) = iterate(intervals.items, args...)
Base.eltype(::IntervalSet{T}) where T = T
<<<<<<< HEAD
Base.:(==)(a::IntervalSet, b::IntervalSet) = a.items == b.items
Base.isequal(a::IntervalSet, b::IntervalSet) = isequal(a, b)
Base.Array(intervals::IntervalSet) = intervals.items
=======
Base.:(==)(a::IntervalSet, b::IntervalSet) = issetequal(a, b)
>>>>>>> e122bfea

const AbstractIntervals = Union{AbstractInterval, IntervalSet}

# During merge operations used to compute unions, intersections etc...,
# endpoint types can change (from left to right, and from open to closed,
# etc...). The following structures indicate how endpoints should be tracked.

# TrackEachEndpoint tracks endpoints on a case-by-case basis
# computing closed/open with boolean flags
abstract type EndpointTracking; end
struct TrackEachEndpoint <: EndpointTracking; end
# TrackLeftOpen and TrackRightOpen track the endpoints statically: if the
# intervals to be merged are all left open (or all right open), the resulting
# output will always be all left open (or all right open).
abstract type TrackStatically{T} <: EndpointTracking; end
struct TrackLeftOpen{T} <: TrackStatically{T}; end
struct TrackRightOpen{T} <: TrackStatically{T}; end

function endpoint_tracking(
    ::Type{<:AbstractInterval{T,Open,Closed}},
    ::Type{<:AbstractInterval{U,Open,Closed}},
) where {T,U}
    W = promote_type(T, U)
    return TrackLeftOpen{W}()
end
function endpoint_tracking(
    ::Type{<:AbstractInterval{T,Closed,Open}},
    ::Type{<:AbstractInterval{U,Closed,Open}},
) where {T,U}
    W = promote_type(T, U)
    return TrackRightOpen{W}()
end
function endpoint_tracking(
    ::Type{<:AbstractInterval},
    ::Type{<:AbstractInterval},
)
    return TrackEachEndpoint()
end

endpoint_tracking(a::IntervalSet, b::IntervalSet) = endpoint_tracking(eltype(a), eltype(b))
endpoint_tracking(a::AbstractInterval, b::AbstractInterval) = endpoint_tracking(typeof(a), typeof(b))

# TODO: Delete once union deprecation is gone.
endpoint_tracking(a::AbstractVector, b::AbstractVector) = endpoint_tracking(eltype(a), eltype(b))

# track: run a thunk, but only if we are tracking endpoints dynamically
track(fn::Function, ::TrackEachEndpoint, args...) = fn(args...)
track(_, tracking::TrackStatically, args...) = tracking

endpoint_type(::TrackEachEndpoint) = Endpoint
endpoint_type(::TrackLeftOpen{T}) where T = Union{LeftEndpoint{T,Open}, RightEndpoint{T, Closed}}
endpoint_type(::TrackRightOpen{T}) where T = Union{LeftEndpoint{T,Closed}, RightEndpoint{T, Open}}
interval_type(::TrackEachEndpoint) = Interval
interval_type(::TrackLeftOpen{T}) where T = Interval{T, Open, Closed}
interval_type(::TrackRightOpen{T}) where T = Interval{T, Closed, Open}

# `unbunch/bunch`: the generic operation used to implement all set operations operates on a
# series of sorted endpoints (see `mergesets` below); this first requires that
# all vectors of sets be represented by their endpoints. The functions unbunch
# and bunch convert between an interval and an endpoint representation

function unbunch(interval::AbstractInterval, tracking::EndpointTracking; lt=isless)
    return endpoint_type(tracking)[LeftEndpoint(interval), RightEndpoint(interval)]
end
unbunch_by_fn(_) = identity
function unbunch(intervals::Union{AbstractIntervals, Base.Iterators.Enumerate{<:AbstractIntervals}},
                 tracking::EndpointTracking; lt=isless)
    by = unbunch_by_fn(intervals)
    filtered = Iterators.filter(!isempty ∘ by, intervals)
    isempty(filtered) && return endpoint_type(tracking)[]
    result = mapreduce(x -> unbunch(x, tracking), vcat, filtered)
    return sort!(result; lt, by)
end
# support for `unbunch(enumerate(vcat(x)))` (transforming [(i, interval)] -> [(i, endpoint), (i,endpoint)])
unbunch_by_fn(::Base.Iterators.Enumerate) = last
function unbunch((i, interval)::Tuple, tracking; lt=isless)
    eltype = Tuple{Int, endpoint_type(tracking)}
    return eltype[(i, LeftEndpoint(interval)), (i, RightEndpoint(interval))]
end

function unbunch(a::AbstractIntervals, b::AbstractIntervals; kwargs...)
    tracking = endpoint_tracking(a, b)
    a_ = unbunch(a, tracking; kwargs...)
    b_ = unbunch(b, tracking; kwargs...)
    return a_, b_, tracking
end

# TODO: Delete fallback once union deprecation is removed
function unbunch(a::Vector{<:AbstractInterval}, b::Vector{<:AbstractInterval}; kwargs...)
    return unbunch(IntervalSet(a), IntervalSet(b); kwargs...)
end

# represent a sequence of endpoints as a sequence of one or more intervals
function bunch(endpoints, tracking)
    @assert iseven(length(endpoints))
    isempty(endpoints) && return IntervalSet(interval_type(tracking)[])
    res = map(Iterators.partition(endpoints, 2)) do pair
        return Interval(pair..., tracking)
    end
    return IntervalSet(res)
end
Interval(a::Endpoint, b::Endpoint, ::TrackEachEndpoint) = Interval(a, b)
Interval(a::Endpoint, b::Endpoint, ::TrackLeftOpen{T}) where T = Interval{T,Open,Closed}(a.endpoint, b.endpoint)
Interval(a::Endpoint, b::Endpoint, ::TrackRightOpen{T}) where T = Interval{T,Closed,Open}(a.endpoint, b.endpoint)

# the sentinel endpoint reduces the number of edgecases
# we have to deal with when comparing endpoints during a merge
# NOTE: it's tempting to replace this with an unbounded endpoint
# but if we ever want to support unbounded endpoints in mergesets
# then SentinalEndpoint needs to be greater than those endpointss
struct SentinelEndpoint <: AbstractEndpoint end
function first_endpoint(x)
    isempty(x) && return SentinelEndpoint()
    # if the endpoints are enumerated, eltype will be a tuple
    return eltype(x) <: Tuple ? last(first(x)) : first(x)
end
function last_endpoint(x)
    isempty(x) && return SentinelEndpoint()
    # if the endpoints are enumerated, eltype will be a tuple
    return eltype(x) <: Tuple ? last(last(x)) : last(x)
end


Base.isless(::LeftEndpoint, ::SentinelEndpoint) = true
Base.isless(::RightEndpoint, ::SentinelEndpoint) = true
Base.isless(::SentinelEndpoint, ::LeftEndpoint) = false
Base.isless(::SentinelEndpoint, ::RightEndpoint) = false
Base.isless(::SentinelEndpoint, ::SentinelEndpoint) = false

Base.isequal(::LeftEndpoint, ::SentinelEndpoint) = false
Base.isequal(::RightEndpoint, ::SentinelEndpoint) = false
Base.isequal(::SentinelEndpoint, ::LeftEndpoint) = false
Base.isequal(::SentinelEndpoint, ::RightEndpoint) = false
Base.isequal(::SentinelEndpoint, ::SentinelEndpoint) = true
isclosed(::SentinelEndpoint) = true
isleft(::SentinelEndpoint) = false
isleft(::LeftEndpoint) = true
isleft(::RightEndpoint) = false

#     mergesets(op, x, y)
#
# `mergesets` is the primary internal function implementing set operations (see below for
# its usage). It iterates through the left and right endpoints in x and y, in order from
# lowest to highest. The implementation is based on the insight that we can make a decision
# to include or exclude all points after a given endpoint (based on `op`) and that decision
# will remain unchanged moving left to right along the real-number line until we encounter a
# new endpoint.
#
# For each endpoint, we determine two things:
#   1. whether subsequent points should be included in the merge operation or not (based on
#        its membership in both `x` and `y`) by using `op`
#   2. whether the next step will define a left (start including) or right endpoint (stop
#        includeing)
#
# Then, we decide to add a new endpoint if 1 and 2 match (i.e. "should include" points will
# create a time point when the next point will start including points).
#
# A final issue is handling the closed/open nature of each endpoint. In the general case, we
# have to track whether to keep the endpoint (closed) or not (open) separately. Keeping the
# endpoint may require we keep a singleton endpoint ([1,1]) such as when two closed
# endpoints intersect with one another (e.g. (0, 1] ∩ [1, 2)). In some cases we don't need
# track endpoints at all: e.g. when all endpoints are open right ([1, 0)) or they are all
# open left ((1, 1]) then all resulting endpoints will follow the same pattern.

function mergesets(op, x, y)
    x_, y_, tracking = unbunch(union(x), union(y))
    return mergesets_helper(op, x_, y_, tracking)
end
length_(x::AbstractInterval) = 1
length_(x) = length(x)
function mergesets_helper(op, x, y, endpoint_tracking)
    result = endpoint_type(endpoint_tracking)[]
    sizehint!(result, length_(x) + length_(y))

    # to start, points are not included (until we see the starting endpoint of a set)
    inresult = false
    inx = false
    iny = false

    while !(isempty(x) && isempty(y))
        xᵢ, yᵢ = first_endpoint.((x,y))
        t = xᵢ < yᵢ ? xᵢ : yᵢ

        # whether to include (close) an endpoint
        bound = track(endpoint_tracking) do
            x_closed_end = xᵢ ≤ yᵢ ? isclosed(xᵢ) : inx
            y_closed_end = yᵢ ≤ xᵢ ? isclosed(yᵢ) : iny
            return op(x_closed_end, y_closed_end) ? Closed : Open
        end

        # update endpoints
        if xᵢ ≤ yᵢ
            inx = isleft(xᵢ)
            x = @view(x[2:end])
        end
        if yᵢ ≤ xᵢ
            iny = isleft(yᵢ)
            y = @view(y[2:end])
        end

        # does (new point inclusion) match (current inclusion state)?
        if op(inx, iny) != inresult
            # start including points (left endpoint)
            if !inresult
                endpoint = left_endpoint(t, bound)
                # If we get here, *normally* we want to add a new left (starting)
                # endpoint.
                # EXCEPTION: new endpoint directly abuts old endpoint e.g. [0, 1] ∪ (1, 2]
                if !abuts(last_endpoint(result), endpoint, endpoint_tracking)
                    push!(result, endpoint)
                else
                    pop!(result)
                end
                inresult = true
            else
                # If we get here, *normally* we want to add a right (stopping) end point
                # EXCEPTION: the interval to be created would be empty e.g. [0, 1] ∩ (1, 2]
                if !empty_interval(last_endpoint(result), t, endpoint_tracking)
                    push!(result, right_endpoint(t, bound))
                else
                    pop!(result)
                end
                inresult = false
            end
        else
            track(endpoint_tracking) do
                # edgecase: if we're supposed to close the endpoint but we're not including
                # any points right now, we need to add a singleton endpoint (e.g. [0, 1] ∩
                # [1, 2])
                if bound === Closed && !inresult
                    push!(result, left_endpoint(t, Closed))
                    push!(result, right_endpoint(t, Closed))
                end

                # edgecase: we have an open endpoint right at the edge of two intervals, but we
                # are continuing to include points right now: e.g. symdiff of [0, 1] and [1, 2]
                if bound === Open && inresult && xᵢ == yᵢ
                    push!(result, right_endpoint(t, Open))
                    push!(result, left_endpoint(t, Open))
                end
            end
        end

    end

    return bunch(result, endpoint_tracking)
end
# abuts: true if unioning the two endpoints would lead to a single interval (e.g. (0 1] ∪ (1, 2)))
abuts(::SentinelEndpoint, _, _) = false
abuts(oldstop::Endpoint, newstart, ::TrackStatically) = oldstop.endpoint == newstart.endpoint
function abuts(oldstop::Endpoint, newstart, ::TrackEachEndpoint)
    return oldstop.endpoint == newstart.endpoint && (isclosed(oldstop) || isclosed(newstart))
end

# empty_interval: true if the given left and right endpoints would create an empty interval
empty_interval(::SentinelEndpoint, _, _) = false # sentinal means there was no starting endpoint; there is thus no interval, and so no empty interval
empty_interval(start, stop, ::TrackStatically) = start.endpoint == stop.endpoint
empty_interval(start, stop, ::TrackEachEndpoint) = start > stop
# the below methods create a left or a right endpoint from the endpoint t: note
# that t might not be the same type of endpoint (e.g.
# `left_endpoint(RightEndpoint(...))` is perfectly valid). `mergesets` may
# change which side of an interval an endpoint is on.
left_endpoint(t::Endpoint{T}, ::Type{B}) where {T, B <: Bound} = LeftEndpoint{T, B}(endpoint(t))
right_endpoint(t::Endpoint{T}, ::Type{B}) where {T, B <: Bound} = RightEndpoint{T, B}(endpoint(t))
left_endpoint(t, ::TrackLeftOpen{T}) where T = LeftEndpoint{T,Open}(endpoint(t))
left_endpoint(t, ::TrackRightOpen{T}) where T = LeftEndpoint{T,Closed}(endpoint(t))
right_endpoint(t, ::TrackLeftOpen{T}) where T = RightEndpoint{T,Closed}(endpoint(t))
right_endpoint(t, ::TrackRightOpen{T}) where T = RightEndpoint{T,Open}(endpoint(t))

##### Multi-interval Set Operations #####

# There is power in a union.
"""
    union(intervals::IntervalSets)

Flattens any overlapping intervals within the `IntervalSet` into a new, smaller set
containing only non-overlapping intervals.
"""
Base.union(intervals::IntervalSet{<:Interval}) = union!(copy(intervals))

# In the case where we're dealing with a non-concrete interval type like AnchoredIntervals then simply
# allocate a AbstractInterval vector
function Base.union(intervals::IntervalSet{<:AbstractInterval})
    T = AbstractInterval
    dest = Vector{T}(undef, length(intervals.items))
    copyto!(dest, intervals.items)
    return union!(IntervalSet{T}(dest))
end

"""
    union!(intervals::IntervalSet)

Flattens a vector of overlapping intervals in-place to be a smaller vector containing only
non-overlapping intervals.
"""
function Base.union!(intervals::IntervalSet)
    items = intervals.items
    sort!(items)

    i = 2
    n = length(items)
    while i <= n
        prev = items[i - 1]
        curr = items[i]

        # If the current and previous intervals don't meet then move along
        if !overlaps(prev, curr) && !contiguous(prev, curr)
            i = i + 1

        # If the two intervals meet then we absorb the current interval into
        # the previous one.
        else
            items[i - 1] = merge(prev, curr)
            deleteat!(items, i)
            n -= 1
        end
    end

    return intervals
end

"""
    superset(intervals::IntervalSet) -> Interval

Create the smallest single interval which encompasses all of the provided intervals.
"""
function superset(intervals::IntervalSet)
    left = minimum(LeftEndpoint.(intervals.items))
    right = maximum(RightEndpoint.(intervals.items))

    return Interval(left, right)
end


# set operations over multi-interval sets
Base.intersect(x::IntervalSet, y::IntervalSet) = mergesets((inx, iny) -> inx && iny, x, y)
Base.union(x::IntervalSet, y::IntervalSet) = mergesets((inx, iny) -> inx || iny, x, y)
Base.setdiff(x::IntervalSet, y::IntervalSet) = mergesets((inx, iny) -> inx && !iny, x, y)
Base.symdiff(x::IntervalSet, y::IntervalSet) = mergesets((inx, iny) -> inx ⊻ iny, x, y)
Base.issubset(x::AbstractIntervals, y::AbstractIntervals) = isempty(setdiff(x, y))
Base.isdisjoint(x::AbstractIntervals, y::AbstractIntervals) = isempty(intersect(x, y))

function Base.issetequal(x::AbstractIntervals, y::AbstractIntervals)
    x, y, tracking = unbunch(union(IntervalSet(x)), union(IntervalSet(y)))
    return x == y || all(isempty, bunch(x, tracking)) && all(isempty, bunch(y, tracking))
end

# order edges so that closed boundaries are on the outside: e.g. [( )]
intersection_order(x::Endpoint) = isleft(x) ? !isclosed(x) : isclosed(x)
intersection_isless_fn(::TrackStatically) = isless
function intersection_isless_fn(::TrackEachEndpoint)
    function (x,y)
        if isequal(x, y)
            return isless(intersection_order(x), intersection_order(y))
        else
            return isless(x, y)
        end
    end
end

"""
    find_intersections(
        x::Union{AbstractInterval, IntervalSet},
        y::Union{AbstractInterval, IntervalSet},
    )

Returns a `Vector{Vector{Int}}` where the value at index `i` gives the indices to all
intervals in `y` that intersect with `x[i]`.
"""
function find_intersections(x_::AbstractIntervals, y_::AbstractIntervals)
    xa, ya = IntervalSet(x_), IntervalSet(y_)
    tracking = endpoint_tracking(xa, ya)
    lt = intersection_isless_fn(tracking)
    x = unbunch(enumerate(xa), tracking; lt)
    y = unbunch(enumerate(ya), tracking; lt)
    result = [Vector{Int}() for _ in 1:length(xa)]

    return find_intersections_helper!(result, x, y, lt)
end

function find_intersections_helper!(result, x, y, lt)
    active_xs = Set{Int}()
    active_ys = Set{Int}()
    while !isempty(x)
        xᵢ, yᵢ = first_endpoint(x), first_endpoint(y)
        x_less = lt(xᵢ, yᵢ)
        y_less = lt(yᵢ, xᵢ)

        if !y_less
            if isleft(xᵢ)
                push!(active_xs, first(first(x)))
            else
                delete!(active_xs, first(first(x)))
            end
            x = @view x[2:end]
        end

        if !x_less
            if isleft(yᵢ)
                push!(active_ys, first(first(y)))
            else
                delete!(active_ys, first(first(y)))
            end
            y = @view y[2:end]
        end

        for i in active_xs
            append!(result[i], active_ys)
        end
    end

    return unique!.(result)
end<|MERGE_RESOLUTION|>--- conflicted
+++ resolved
@@ -3,14 +3,10 @@
 """
     IntervalSet{T<:AbstractInterval} <: AbstractSet{T}
 
-<<<<<<< HEAD
-"""
-    IntervalSet(x::AbstractVector{<:AbstractInterval})
-
-Interpret an array of intervals as a set of points: the union of all points in the
-intervals. Set operations over them will return an IntervalSet containing the
-fewest number of intervals that can be used to represent the resulting point set. 
-Unbounded intervals are not supported.
+An set of points represented by a sequence of intervals. Set operations over interval sets
+return a new IntervalSet, with the fewest number of intervals possible. Unbounded intervals
+are not supported. The individual intervals in the set can be accessed using the iteration
+API or by passing the set to `Array`.
 
 see also: https://en.wikipedia.org/wiki/Interval_arithmetic#Interval_operators
 
@@ -53,14 +49,6 @@
 """
 struct IntervalSet{T<:AbstractInterval}
     items::Vector{<:AbstractInterval}
-=======
-A set type for performing multi-interval specific operations.
-https://en.wikipedia.org/wiki/Interval_arithmetic#Interval_operators
-"""
-struct IntervalSet{T<:AbstractInterval} <: AbstractSet{T}
-    # TODO: Use Dict internally once union!(Vector{AbstractInterval}) is fully deprecated
-    items::Vector{T}
->>>>>>> e122bfea
 end
 
 IntervalSet(v::AbstractVector) = IntervalSet{eltype(v)}(v)
@@ -73,13 +61,9 @@
 Base.length(intervals::IntervalSet) = length(intervals.items)
 Base.iterate(intervals::IntervalSet, args...) = iterate(intervals.items, args...)
 Base.eltype(::IntervalSet{T}) where T = T
-<<<<<<< HEAD
 Base.:(==)(a::IntervalSet, b::IntervalSet) = a.items == b.items
 Base.isequal(a::IntervalSet, b::IntervalSet) = isequal(a, b)
 Base.Array(intervals::IntervalSet) = intervals.items
-=======
-Base.:(==)(a::IntervalSet, b::IntervalSet) = issetequal(a, b)
->>>>>>> e122bfea
 
 const AbstractIntervals = Union{AbstractInterval, IntervalSet}
 
